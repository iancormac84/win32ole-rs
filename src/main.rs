--- conflicted
+++ resolved
@@ -1,20 +1,7 @@
 fn main() -> Result<(), Box<dyn std::error::Error>> {
     let excel = win32ole::OleTypeData::new("Microsoft Excel 16.0 Object Library", "Worksheet")?;
     let ole_types = excel.implemented_ole_types()?;
-<<<<<<< HEAD
     println!("ole_types.len() is {}", ole_types.len());
-    let methods = excel.ole_methods()?;
-    println!("methods.len() is {}", methods.len());
-    for method in methods {
-        println!("    {}", method.name());
-    }
-    for ole_type in ole_types {
-        println!("{}", ole_type.name());
-        let ole_type_methods = ole_type.ole_methods()?;
-        println!("ole_type_methods.len() is {}", ole_type_methods.len());
-        for ole_type_method in ole_type_methods {
-            println!("    {}", ole_type_method.name());
-=======
     let methods = excel.ole_methods()?;
     println!("methods.len() is {}", methods.len());
     for (idx, method) in methods.iter().enumerate() {
@@ -29,7 +16,6 @@
                 idx1 + 1,
                 ole_type_method.name()
             );
->>>>>>> 4790dce7
         }
     }
     Ok(())
